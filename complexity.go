package complexity

import (
	"flag"
	"fmt"
	"go/ast"
<<<<<<< HEAD
	"math"
	// "reflect"
=======
	"go/token"
	"math"
>>>>>>> 6d80bd83

	"golang.org/x/tools/go/analysis"
	"golang.org/x/tools/go/analysis/passes/inspect"
	"golang.org/x/tools/go/ast/inspector"
)

const doc = "complexity is ..."

// Analyzer is ...
var Analyzer = &analysis.Analyzer{
	Name: "complexity",
	Doc:  doc,
	Run:  run,
	Requires: []*analysis.Analyzer{
		inspect.Analyzer,
	},
}

var (
<<<<<<< HEAD
	over int
)

func init() {
	flag.IntVar(&over, "over", 10, "show functions with Cyclomatic complexity > k")
=======
	cycloover  int
	maintunder int
)

func init() {
	flag.IntVar(&cycloover, "cycloover", 10, "show functions with the Cyclomatic complexity > N")
	flag.IntVar(&maintunder, "maintunder", 20, "show functions with the Maintainability index < N")
>>>>>>> 6d80bd83
}

func run(pass *analysis.Pass) (interface{}, error) {
	inspect := pass.ResultOf[inspect.Analyzer].(*inspector.Inspector)

	nodeFilter := []ast.Node{
		(*ast.FuncDecl)(nil),
	}

	inspect.Preorder(nodeFilter, func(n ast.Node) {
		switch n := n.(type) {
		case *ast.FuncDecl:
<<<<<<< HEAD
			operators, operands := walkFuncDecl(n)
			fmt.Println(operators, operands)
			dist_opt := len(operators) // distinct operators
			dist_opd := len(operands)  // distrinct operands
			var sum_opt, sum_opd int
			for _, val := range operators {
				sum_opt += val
			}

			for _, val := range operands {
				sum_opd += val
			}

			n_vocab := dist_opt + dist_opd
			length := sum_opt + sum_opd
			fmt.Println("n1", dist_opt, "n2", dist_opd)
			fmt.Println("N1", sum_opt, "N2", sum_opd)
			volume := float64(length) * math.Log2(float64(n_vocab))
			difficulty := float64(dist_opt*sum_opd) / float64(2*dist_opd)

			pass.Reportf(n.Pos(), "Halstead complexity: %f:3, %f", volume, difficulty)
=======
			cycloComp := calcCycloComp(n)
			if cycloComp > cycloover {
				fmt.Println("cyclo", cycloComp, pass.Pkg.Name(), n.Name)
			}

			// FIXME: mock
			halstComp := calcHalstComp()

			loc := countLOC(pass.Fset, n)
			maintIdx := calcMaintIndex(halstComp, cycloComp, loc)
			if maintIdx < maintunder {
				fmt.Println("maint", maintIdx, pass.Pkg.Name(), n.Name)
			}

			pass.Reportf(n.Pos(), "Cyclomatic complexity: %d", cycloComp)
>>>>>>> 6d80bd83
		}
	})

	return nil, nil
}

type branchVisitor func(n ast.Node) (w ast.Visitor)

// Visit is ...
func (v branchVisitor) Visit(n ast.Node) (w ast.Visitor) {
	return v(n)
}

<<<<<<< HEAD
// walkFuncDecl counts Cyclomatic complexity
func walkFuncDecl(fd *ast.FuncDecl) (map[string]int, map[string]int) {
	operators, operands := map[string]int{}, map[string]int{}

	var v ast.Visitor
	v = branchVisitor(func(n ast.Node) (w ast.Visitor) {
		walkStmt(n, operators, operands)
=======
// calcCycloComp calculates the Cyclomatic complexity
func calcCycloComp(fd *ast.FuncDecl) int {
	// ast.Print(nil, fd)

	comp := 1
	var v ast.Visitor
	v = branchVisitor(func(n ast.Node) (w ast.Visitor) {
		switch n := n.(type) {
		case *ast.IfStmt, *ast.ForStmt, *ast.RangeStmt, *ast.CaseClause, *ast.CommClause:
			comp++
		case *ast.BinaryExpr:
			if n.Op == token.LAND || n.Op == token.LOR {
				comp++
			}
		}
>>>>>>> 6d80bd83
		return v
	})
	ast.Walk(v, fd)

<<<<<<< HEAD
	return operators, operands
}

func walkStmt(n ast.Node, opt map[string]int, opd map[string]int) {
	// if n != nil {
	// 	fmt.Println(reflect.ValueOf(n).Elem(), reflect.ValueOf(n).Elem().Type())
	// }
	switch n := n.(type) {
	case *ast.FuncDecl:
		if n.Recv == nil {
			opt["func"]++
			opt[n.Name.Name]++
			opt["()"]++
			opt["{}"]++
		}
	case *ast.AssignStmt:
		if n.Tok.IsOperator() {
			opt[n.Tok.String()]++
		}
		for _, exp := range n.Lhs {
			walkExpr(exp, opt, opd)
		}
		for _, exp := range n.Rhs {
			walkExpr(exp, opt, opd)
		}
	case *ast.ExprStmt:
		walkExpr(n.X, opt, opd)
	case *ast.IfStmt:
		if n.If.IsValid() {
			opt["if"]++
			opt["{}"]++
		}
		if n.Init != nil {
			walkStmt(n.Init, opt, opd)
		}
		walkExpr(n.Cond, opt, opd)
		walkStmt(n.Body, opt, opd)
		if n.Else != nil {
			opt["else"]++
			opt["{}"]++
			walkStmt(n.Else, opt, opd)
		}
	case *ast.ForStmt:
		if n.For.IsValid() {
			opt["for"]++
			opt["{}"]++
		}
		if n.Init != nil {
			walkStmt(n.Init, opt, opd)
		}
		if n.Cond != nil {
			walkExpr(n.Cond, opt, opd)
		}
		if n.Post != nil {
			walkStmt(n.Post, opt, opd)
		}
		walkStmt(n.Body, opt, opd)
	case *ast.SwitchStmt:
		if n.Switch.IsValid() {
			opt["switch"]++
		}
		if n.Init != nil {
			walkStmt(n.Init, opt, opd)
		}
		if n.Tag != nil {
			walkExpr(n.Tag, opt, opd)
		}
		walkStmt(n.Body, opt, opd)
	case *ast.CaseClause:
		if n.List == nil {
			opt["default"]++
		} else {
			for _, c := range n.List {
				walkExpr(c, opt, opd)
			}
		}
		if n.Colon.IsValid() {
			opt[":"]++
		}
		if n.Body != nil {
			for _, b := range n.Body {
				walkStmt(b, opt, opd)
			}

		}
	}
}

func walkExpr(exp ast.Expr, opt map[string]int, opd map[string]int) {
	switch exp := exp.(type) {
	case *ast.Ident:
		if exp.Obj == nil {
			opt[exp.Name]++
		} else {
			opd[exp.Name]++
		}
	case *ast.BasicLit:
		if exp.Kind.IsLiteral() {
			opd[exp.Value]++
		} else {
			opt[exp.Value]++
		}
	case *ast.BinaryExpr:
		walkExpr(exp.X, opt, opd)
		opt[exp.Op.String()]++
		walkExpr(exp.Y, opt, opd)
	case *ast.ParenExpr:
		appendValidParen(exp.Lparen.IsValid(), exp.Rparen.IsValid(), opt)
		walkExpr(exp.X, opt, opd)
	case *ast.CallExpr:
		walkExpr(exp.Fun, opt, opd)
		appendValidParen(exp.Lparen.IsValid(), exp.Rparen.IsValid(), opt)
		for _, ea := range exp.Args {
			walkExpr(ea, opt, opd)
		}
	}
}

func appendValidParen(lvalid bool, rvalid bool, opt map[string]int) {
	if lvalid && rvalid {
		opt["()"]++
	}
=======
	return comp
}

// FIXME: mock
func calcHalstComp() int {
	return 1
}

// counts lines of a function
func countLOC(fs *token.FileSet, n *ast.FuncDecl) int {
	f := fs.File(n.Pos())
	startLine := f.Line(n.Pos())
	endLine := f.Line(n.End())
	return endLine - startLine + 1
}

// calcMaintComp calculates the maintainability index
// source: https://docs.microsoft.com/en-us/archive/blogs/codeanalysis/maintainability-index-range-and-meaning
func calcMaintIndex(halstComp, cycloComp, loc int) int {
	origVal := 171.0 - 5.2*math.Log(float64(halstComp)) - 0.23*float64(cycloComp) - 16.2*math.Log(float64(loc))
	normVal := int(math.Max(0.0, origVal*100.0/171.0))
	return normVal
>>>>>>> 6d80bd83
}<|MERGE_RESOLUTION|>--- conflicted
+++ resolved
@@ -3,14 +3,10 @@
 import (
 	"flag"
 	"fmt"
-	"go/ast"
-<<<<<<< HEAD
 	"math"
 	// "reflect"
-=======
+	"go/ast"
 	"go/token"
-	"math"
->>>>>>> 6d80bd83
 
 	"golang.org/x/tools/go/analysis"
 	"golang.org/x/tools/go/analysis/passes/inspect"
@@ -30,13 +26,6 @@
 }
 
 var (
-<<<<<<< HEAD
-	over int
-)
-
-func init() {
-	flag.IntVar(&over, "over", 10, "show functions with Cyclomatic complexity > k")
-=======
 	cycloover  int
 	maintunder int
 )
@@ -44,7 +33,6 @@
 func init() {
 	flag.IntVar(&cycloover, "cycloover", 10, "show functions with the Cyclomatic complexity > N")
 	flag.IntVar(&maintunder, "maintunder", 20, "show functions with the Maintainability index < N")
->>>>>>> 6d80bd83
 }
 
 func run(pass *analysis.Pass) (interface{}, error) {
@@ -57,8 +45,14 @@
 	inspect.Preorder(nodeFilter, func(n ast.Node) {
 		switch n := n.(type) {
 		case *ast.FuncDecl:
-<<<<<<< HEAD
-			operators, operands := walkFuncDecl(n)
+			// pass.Reportf(n.Pos(), "Halstead complexity: %f:3, %f", volume, difficulty)
+			cycloComp := calcCycloComp(n)
+			if cycloComp > cycloover {
+				fmt.Println("cyclo", cycloComp, pass.Pkg.Name(), n.Name)
+			}
+
+			// FIXME: mock
+			operators, operands := calcHalstComp(n)
 			fmt.Println(operators, operands)
 			dist_opt := len(operators) // distinct operators
 			dist_opd := len(operands)  // distrinct operands
@@ -77,25 +71,15 @@
 			fmt.Println("N1", sum_opt, "N2", sum_opd)
 			volume := float64(length) * math.Log2(float64(n_vocab))
 			difficulty := float64(dist_opt*sum_opd) / float64(2*dist_opd)
-
-			pass.Reportf(n.Pos(), "Halstead complexity: %f:3, %f", volume, difficulty)
-=======
-			cycloComp := calcCycloComp(n)
-			if cycloComp > cycloover {
-				fmt.Println("cyclo", cycloComp, pass.Pkg.Name(), n.Name)
-			}
-
-			// FIXME: mock
-			halstComp := calcHalstComp()
+			fmt.Println("difficulty", difficulty)
 
 			loc := countLOC(pass.Fset, n)
-			maintIdx := calcMaintIndex(halstComp, cycloComp, loc)
+			maintIdx := calcMaintIndex(int(volume), cycloComp, loc)
 			if maintIdx < maintunder {
 				fmt.Println("maint", maintIdx, pass.Pkg.Name(), n.Name)
 			}
 
 			pass.Reportf(n.Pos(), "Cyclomatic complexity: %d", cycloComp)
->>>>>>> 6d80bd83
 		}
 	})
 
@@ -109,15 +93,6 @@
 	return v(n)
 }
 
-<<<<<<< HEAD
-// walkFuncDecl counts Cyclomatic complexity
-func walkFuncDecl(fd *ast.FuncDecl) (map[string]int, map[string]int) {
-	operators, operands := map[string]int{}, map[string]int{}
-
-	var v ast.Visitor
-	v = branchVisitor(func(n ast.Node) (w ast.Visitor) {
-		walkStmt(n, operators, operands)
-=======
 // calcCycloComp calculates the Cyclomatic complexity
 func calcCycloComp(fd *ast.FuncDecl) int {
 	// ast.Print(nil, fd)
@@ -133,13 +108,40 @@
 				comp++
 			}
 		}
->>>>>>> 6d80bd83
 		return v
 	})
 	ast.Walk(v, fd)
 
-<<<<<<< HEAD
+	return comp
+}
+
+func calcHalstComp(fd *ast.FuncDecl) (map[string]int, map[string]int) {
+	operators, operands := map[string]int{}, map[string]int{}
+
+	var v ast.Visitor
+	v = branchVisitor(func(n ast.Node) (w ast.Visitor) {
+		walkStmt(n, operators, operands)
+		return v
+	})
+	ast.Walk(v, fd)
+
 	return operators, operands
+}
+
+// counts lines of a function
+func countLOC(fs *token.FileSet, n *ast.FuncDecl) int {
+	f := fs.File(n.Pos())
+	startLine := f.Line(n.Pos())
+	endLine := f.Line(n.End())
+	return endLine - startLine + 1
+}
+
+// calcMaintComp calculates the maintainability index
+// source: https://docs.microsoft.com/en-us/archive/blogs/codeanalysis/maintainability-index-range-and-meaning
+func calcMaintIndex(halstComp, cycloComp, loc int) int {
+	origVal := 171.0 - 5.2*math.Log(float64(halstComp)) - 0.23*float64(cycloComp) - 16.2*math.Log(float64(loc))
+	normVal := int(math.Max(0.0, origVal*100.0/171.0))
+	return normVal
 }
 
 func walkStmt(n ast.Node, opt map[string]int, opd map[string]int) {
@@ -261,28 +263,4 @@
 	if lvalid && rvalid {
 		opt["()"]++
 	}
-=======
-	return comp
-}
-
-// FIXME: mock
-func calcHalstComp() int {
-	return 1
-}
-
-// counts lines of a function
-func countLOC(fs *token.FileSet, n *ast.FuncDecl) int {
-	f := fs.File(n.Pos())
-	startLine := f.Line(n.Pos())
-	endLine := f.Line(n.End())
-	return endLine - startLine + 1
-}
-
-// calcMaintComp calculates the maintainability index
-// source: https://docs.microsoft.com/en-us/archive/blogs/codeanalysis/maintainability-index-range-and-meaning
-func calcMaintIndex(halstComp, cycloComp, loc int) int {
-	origVal := 171.0 - 5.2*math.Log(float64(halstComp)) - 0.23*float64(cycloComp) - 16.2*math.Log(float64(loc))
-	normVal := int(math.Max(0.0, origVal*100.0/171.0))
-	return normVal
->>>>>>> 6d80bd83
 }